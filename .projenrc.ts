--- conflicted
+++ resolved
@@ -94,13 +94,10 @@
 // PR validation should run on merge group, too...
 (project.tryFindFile('.github/workflows/pull-request-lint.yml')! as YamlFile).patch(
   JsonPatch.add('/on/merge_group', {}),
-<<<<<<< HEAD
-=======
   JsonPatch.add(
     '/jobs/validate/steps/0/if',
     "github.event == 'pull_request' || github.event_name == 'pull_request_target'",
   ),
->>>>>>> edb84f51
 );
 
 new UpgradeDependencies(project, {
